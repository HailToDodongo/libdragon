--- conflicted
+++ resolved
@@ -67,11 +67,7 @@
     .text
 
     #############################################################
-<<<<<<< HEAD
-    # RSPQ_RdpSend
-=======
     # RDPQ_Send
->>>>>>> f803ddb8
     #
     # Internal API for overlays that generate RDP commands. It
     # runs a DMA transfer from DMEM to the RDP ouput buffer in RDRAM
@@ -81,22 +77,14 @@
     #   s4:                 buffer in DMEM containing RDP commands to send to RDP
     #   s3:                 pointer to the end of the buffer in DMEM  (s3-s4 = size)
     #############################################################
-<<<<<<< HEAD
-    .func RSPQ_RdpSend
-RSPQ_RdpSend:
-=======
     .func RDPQ_Send
 RDPQ_Send:
->>>>>>> f803ddb8
     #define rdram_cur   s0
     #define rdram_next  a0
     #define sentinel    a2
     #define buf_idx     t4
-<<<<<<< HEAD
-=======
     #define next_func   t5
     move ra2, ra
->>>>>>> f803ddb8
 
     # Fetch current pointer in RDRAM where to write the RDP command
     mfc0 rdram_cur, COP0_DP_END
@@ -112,11 +100,7 @@
     lw sentinel, %lo(RDPQ_SENTINEL)
     sub sentinel, rspq_cmd_size
     bge sentinel, rdram_cur, do_dma
-<<<<<<< HEAD
-    li ra, RSPQCmd_RdpAppendBuffer
-=======
     li next_func, RSPQCmd_RdpAppendBuffer
->>>>>>> f803ddb8
 
     # There is not enough space in the current buffer. Switch to the
     # next RDRAM buffer. Since there are two of them, also switch between
@@ -133,23 +117,13 @@
     # tailcall. Prepare a1 for it, containing the pointer to the new buffer,
     # which will be written into DP_START.
     move a1, rdram_cur
-<<<<<<< HEAD
-    li ra, RSPQCmd_RdpSetBuffer
-=======
     li next_func, RSPQCmd_RdpSetBuffer
->>>>>>> f803ddb8
 
 do_dma:
     # Start the transfer. Will tail-call to either RSPQCmd_RdpSetBuffer or
     # RSPQCmd_RdpAppendBuffer (see above). For both, we need to prepare
     # rdram_next (aka a0) with the updated pointer to RDRAM that will be 
     # written to DP_END to run the newly written commands.
-<<<<<<< HEAD
-    j DMAOut
-    add rdram_next, rdram_cur, rspq_cmd_size
-    .endfunc
-
-=======
     jal DMAOut
     add rdram_next, rdram_cur, rspq_cmd_size
 
@@ -165,7 +139,6 @@
     #undef buf_idx 
     #undef next_func
 
->>>>>>> f803ddb8
     #############################################################
     # RDPQ_Finalize
     #
