--- conflicted
+++ resolved
@@ -629,14 +629,8 @@
     #############################################################
     .func RSPQCmd_RdpSetBuffer
 RSPQCmd_RdpSetBuffer:
-<<<<<<< HEAD
-    #define rdram_next  a0
-    #define sentinel    a2
-    sw sentinel, %lo(RDPQ_SENTINEL)
-=======
     sw a2, %lo(RDPQ_SENTINEL)
     move ra2, ra
->>>>>>> f803ddb8
 
     # Wait for RDP DMA FIFO to be not full. If there's another
     # pending buffer, we cannot do anything but wait.
