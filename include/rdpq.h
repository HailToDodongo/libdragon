#ifndef __LIBDRAGON_RDPQ_H
#define __LIBDRAGON_RDPQ_H

#include <stdint.h>
#include <stdbool.h>
#include "graphics.h"
#include "n64sys.h"
#include "rdp_commands.h"
#include "surface.h"
#include "debug.h"

enum {
    RDPQ_CMD_NOOP                       = 0x00,
    RDPQ_CMD_TRI                        = 0x08,
    RDPQ_CMD_TRI_ZBUF                   = 0x09,
    RDPQ_CMD_TRI_TEX                    = 0x0A,
    RDPQ_CMD_TRI_TEX_ZBUF               = 0x0B,
    RDPQ_CMD_TRI_SHADE                  = 0x0C,
    RDPQ_CMD_TRI_SHADE_ZBUF             = 0x0D,
    RDPQ_CMD_TRI_SHADE_TEX              = 0x0E,
    RDPQ_CMD_TRI_SHADE_TEX_ZBUF         = 0x0F,

    RDPQ_CMD_TEXTURE_RECTANGLE_EX       = 0x10,
    RDPQ_CMD_TEXTURE_RECTANGLE_EX_FIX   = 0x11,
    RDPQ_CMD_SET_SCISSOR_EX             = 0x12,
    RDPQ_CMD_SET_SCISSOR_EX_FIX         = 0x13,
    RDPQ_CMD_MODIFY_OTHER_MODES         = 0x14,
    RDPQ_CMD_MODIFY_OTHER_MODES_FIX     = 0x15,
    RDPQ_CMD_SET_FILL_COLOR_32          = 0x16,
    RDPQ_CMD_SET_FILL_COLOR_32_FIX      = 0x17,
    RDPQ_CMD_SET_TEXTURE_IMAGE_FIX      = 0x1D,
    RDPQ_CMD_SET_Z_IMAGE_FIX            = 0x1E,
    RDPQ_CMD_SET_COLOR_IMAGE_FIX        = 0x1F,

    RDPQ_CMD_SET_OTHER_MODES_FIX        = 0x20,
    RDPQ_CMD_SYNC_FULL_FIX              = 0x21,
    RDPQ_CMD_TEXTURE_RECTANGLE          = 0x24,
    RDPQ_CMD_TEXTURE_RECTANGLE_FLIP     = 0x25,
    RDPQ_CMD_SYNC_LOAD                  = 0x26,
    RDPQ_CMD_SYNC_PIPE                  = 0x27,
    RDPQ_CMD_SYNC_TILE                  = 0x28,
    RDPQ_CMD_SYNC_FULL                  = 0x29,
    RDPQ_CMD_SET_KEY_GB                 = 0x2A,
    RDPQ_CMD_SET_KEY_R                  = 0x2B,
    RDPQ_CMD_SET_CONVERT                = 0x2C,
    RDPQ_CMD_SET_SCISSOR                = 0x2D,
    RDPQ_CMD_SET_PRIM_DEPTH             = 0x2E,
    RDPQ_CMD_SET_OTHER_MODES            = 0x2F,

    RDPQ_CMD_LOAD_TLUT                  = 0x30,
    RDPQ_CMD_SET_TILE_SIZE              = 0x32,
    RDPQ_CMD_LOAD_BLOCK                 = 0x33,
    RDPQ_CMD_LOAD_TILE                  = 0x34,
    RDPQ_CMD_SET_TILE                   = 0x35,
    RDPQ_CMD_FILL_RECTANGLE             = 0x36,
    RDPQ_CMD_SET_FILL_COLOR             = 0x37,
    RDPQ_CMD_SET_FOG_COLOR              = 0x38,
    RDPQ_CMD_SET_BLEND_COLOR            = 0x39,
    RDPQ_CMD_SET_PRIM_COLOR             = 0x3A,
    RDPQ_CMD_SET_ENV_COLOR              = 0x3B,
    RDPQ_CMD_SET_COMBINE_MODE           = 0x3C,
    RDPQ_CMD_SET_TEXTURE_IMAGE          = 0x3D,
    RDPQ_CMD_SET_Z_IMAGE                = 0x3E,
    RDPQ_CMD_SET_COLOR_IMAGE            = 0x3F,
};

#define RDPQ_CFG_AUTOSYNCPIPE   (1 << 0)
#define RDPQ_CFG_AUTOSYNCLOAD   (1 << 1)
#define RDPQ_CFG_AUTOSYNCTILE   (1 << 2)

#define AUTOSYNC_TILE(n)  (1    << (0+(n)))
#define AUTOSYNC_TILES    (0xFF << 0)
#define AUTOSYNC_TMEM(n)  (1    << (8+(n)))
#define AUTOSYNC_TMEMS    (0xFF << 8)
#define AUTOSYNC_PIPE     (1    << 16)

/** @brief Used internally for bit-packing RDP commands. */
#define _carg(value, mask, shift) (((uint32_t)((value) & mask)) << shift)

#ifdef __cplusplus
extern "C" {
#endif

void rdpq_init();

void rdpq_close();

/**
 * @brief Add a fence to synchronize RSP with RDP commands.
 * 
 * This function schedules a fence in the RSP queue that makes RSP waits until
 * all previously enqueued RDP commands have finished executing. This is useful
 * in the rare cases in which you need to post-process the output of RDP with RSP
 * commands.
 * 
 * Notice that the RSP will spin-lock waiting for RDP to become idle, so, if
 * possible, call rdpq_fence as late as possible, to allow for parallel RDP/RSP
 * execution for the longest possible time.
 * 
 * Notice that this does not block the CPU in any way; the CPU will just
 * schedule the fence command in the RSP queue and continue execution. If you
 * need to block the CPU until the RDP is done, check #rspq_wait or #rdpq_sync_full
 * instead.
 * 
 * @see #rdpq_sync_full
 * @see #rspq_wait
 */
void rdpq_fence(void);

void rdpq_set_config(uint32_t cfg);
uint32_t rdpq_change_config(uint32_t on, uint32_t off);

inline void rdpq_fill_triangle(bool flip, int16_t yl, int16_t ym, int16_t yh, int32_t xl, int32_t dxldy, int32_t xh, int32_t dxhdy, int32_t xm, int32_t dxmdy)
{
    extern void __rdpq_fill_triangle(uint32_t, uint32_t, uint32_t, uint32_t, uint32_t, uint32_t, uint32_t, uint32_t);
    __rdpq_fill_triangle(
        _carg(flip ? 1 : 0, 0x1, 23) | _carg(yl, 0x3FFF, 0),
        _carg(ym, 0x3FFF, 16) | _carg(yh, 0x3FFF, 0),
        xl,
        dxldy,
        xh,
        dxhdy,
        xm,
        dxmdy);
}

/**
 * @brief Low level function to draw a textured rectangle
 */
inline void rdpq_texture_rectangle_fx(uint8_t tile, uint16_t x0, uint16_t y0, uint16_t x1, uint16_t y1, int16_t s, int16_t t, int16_t dsdx, int16_t dtdy)
{
    extern void __rdpq_texture_rectangle(uint32_t, uint32_t, uint32_t, uint32_t);

    __rdpq_texture_rectangle(
        _carg(x1, 0xFFF, 12) | _carg(y1, 0xFFF, 0),
        _carg(tile, 0x7, 24) | _carg(x0, 0xFFF, 12) | _carg(y0, 0xFFF, 0),
        _carg(s, 0xFFFF, 16) | _carg(t, 0xFFFF, 0),
        _carg(dsdx, 0xFFFF, 16) | _carg(dtdy, 0xFFFF, 0));
}

#define rdpq_texture_rectangle(tile, x0, y0, x1, y1, s, t, dsdx, dtdy) ({ \
    rdpq_texture_rectangle_fx((tile), (x0)*4, (y0)*4, (x1)*4, (y1)*4, (s)*32, (t)*32, (dsdx)*1024, (dtdy)*1024); \
})

/**
 * @brief Low level function to draw a textured rectangle (s and t coordinates flipped)
 */
inline void rdpq_texture_rectangle_flip_fx(uint8_t tile, uint16_t x0, uint16_t y0, uint16_t x1, uint16_t y1, int16_t s, int16_t t, int16_t dsdx, int16_t dtdy)
{
    extern void __rdpq_write16_syncuse(uint32_t, uint32_t, uint32_t, uint32_t, uint32_t, uint32_t);

    // Note that this command is broken in copy mode, so it doesn't
    // require any fixup. The RSP will trigger an assert if this
    // is called in such a mode.
    __rdpq_write16_syncuse(RDPQ_CMD_TEXTURE_RECTANGLE_FLIP,
        _carg(x1, 0xFFF, 12) | _carg(y1, 0xFFF, 0),
        _carg(tile, 0x7, 24) | _carg(x0, 0xFFF, 12) | _carg(y0, 0xFFF, 0),
        _carg(s, 0xFFFF, 16) | _carg(t, 0xFFFF, 0),
        _carg(dsdx, 0xFFFF, 16) | _carg(dtdy, 0xFFFF, 0),
        AUTOSYNC_PIPE | AUTOSYNC_TILE(tile) | AUTOSYNC_TMEM(0));
}

#define rdpq_texture_rectangle_flip(tile, x0, y0, x1, y1, s, t, dsdx, dtdy) ({ \
    rdpq_texture_rectangle_flip_fx((tile), (x0)*4, (y0)*4, (x1)*4, (y1)*4, (s)*32, (t)*32, (dsdx)*1024, (dtdy)*1024); \
})

/**
 * @brief Low level function to set the green and blue components of the chroma key
 */
inline void rdpq_set_key_gb(uint16_t wg, uint8_t wb, uint8_t cg, uint16_t sg, uint8_t cb, uint8_t sb)
{
    extern void __rdpq_write8_syncchange(uint32_t cmd_id, uint32_t arg0, uint32_t arg1, uint32_t autosync);
    __rdpq_write8_syncchange(RDPQ_CMD_SET_KEY_GB,
        _carg(wg, 0xFFF, 12) | _carg(wb, 0xFFF, 0),
        _carg(cg, 0xFF, 24) | _carg(sg, 0xFF, 16) | _carg(cb, 0xFF, 8) | _carg(sb, 0xFF, 0),
        AUTOSYNC_PIPE);
}

/**
 * @brief Low level function to set the red component of the chroma key
 */
inline void rdpq_set_key_r(uint16_t wr, uint8_t cr, uint8_t sr)
{
    extern void __rdpq_write8_syncchange(uint32_t cmd_id, uint32_t arg0, uint32_t arg1, uint32_t autosync);
    __rdpq_write8_syncchange(RDPQ_CMD_SET_KEY_R, 0, _carg(wr, 0xFFF, 16) | _carg(cr, 0xFF, 8) | _carg(sr, 0xFF, 0),
        AUTOSYNC_PIPE);
}

/**
 * @brief Low level functions to set the matrix coefficients for texture format conversion
 */
inline void rdpq_set_convert(uint16_t k0, uint16_t k1, uint16_t k2, uint16_t k3, uint16_t k4, uint16_t k5)
{
    extern void __rdpq_write8_syncchange(uint32_t cmd_id, uint32_t arg0, uint32_t arg1, uint32_t autosync);
    __rdpq_write8_syncchange(RDPQ_CMD_SET_CONVERT,
        _carg(k0, 0x1FF, 13) | _carg(k1, 0x1FF, 4) | (((uint32_t)(k2 & 0x1FF)) >> 5),
        _carg(k2, 0x1F, 27) | _carg(k3, 0x1FF, 18) | _carg(k4, 0x1FF, 9) | _carg(k5, 0x1FF, 0),
        AUTOSYNC_PIPE);
}

/**
 * @brief Low level function to set the scissoring region
 */
#define rdpq_set_scissor(x0, y0, x1, y1) ({ \
    extern void __rdpq_set_scissor(uint32_t, uint32_t); \
    uint32_t x0fx = (x0)*4; \
    uint32_t y0fx = (y0)*4; \
    uint32_t x1fx = (x1)*4; \
    uint32_t y1fx = (y1)*4; \
    assertf(x0fx <= x1fx, "x0 must not be greater than x1!"); \
    assertf(y0fx <= y1fx, "y0 must not be greater than y1!"); \
    assertf(x1fx > 0, "x1 must not be zero!"); \
    assertf(y1fx > 0, "y1 must not be zero!"); \
    __rdpq_set_scissor( \
        _carg(x0fx, 0xFFF, 12) | _carg(y0fx, 0xFFF, 0), \
        _carg(x1fx, 0xFFF, 12) | _carg(y1fx, 0xFFF, 0)); \
})

/**
 * @brief Low level function to set the primitive depth
 */
inline void rdpq_set_prim_depth(uint16_t primitive_z, uint16_t primitive_delta_z)
{
    extern void __rdpq_write8(uint32_t, uint32_t, uint32_t);
    __rdpq_write8(RDPQ_CMD_SET_PRIM_DEPTH, 0, _carg(primitive_z, 0xFFFF, 16) | _carg(primitive_delta_z, 0xFFFF, 0));
}

/**
 * @brief Low level function to set the "other modes"
 */
inline void rdpq_set_other_modes(uint64_t modes)
{
    extern void __rdpq_set_other_modes(uint32_t, uint32_t);
    __rdpq_set_other_modes(
        (modes >> 32) & 0x00FFFFFF,
        modes & 0xFFFFFFFF);
}

/**
 * @brief Low level function to load a texture palette into TMEM
 */
inline void rdpq_load_tlut(uint8_t tile, uint8_t lowidx, uint8_t highidx)
{
    extern void __rdpq_write8_syncchangeuse(uint32_t, uint32_t, uint32_t, uint32_t, uint32_t);
    __rdpq_write8_syncchangeuse(RDPQ_CMD_LOAD_TLUT, 
        _carg(lowidx, 0xFF, 14), 
        _carg(tile, 0x7, 24) | _carg(highidx, 0xFF, 14),
        AUTOSYNC_TMEM(0),
        AUTOSYNC_TILE(tile));
}

/**
 * @brief Low level function to set the size of a tile descriptor
 */
inline void rdpq_set_tile_size_fx(uint8_t tile, uint16_t s0, uint16_t t0, uint16_t s1, uint16_t t1)
{
    extern void __rdpq_write8_syncchange(uint32_t, uint32_t, uint32_t, uint32_t);
    __rdpq_write8_syncchange(RDPQ_CMD_SET_TILE_SIZE,
        _carg(s0, 0xFFF, 12) | _carg(t0, 0xFFF, 0),
        _carg(tile, 0x7, 24) | _carg(s1-4, 0xFFF, 12) | _carg(t1-4, 0xFFF, 0),
        AUTOSYNC_TILE(tile));
}

#define rdpq_set_tile_size(tile, s0, t0, s1, t1) ({ \
    rdpq_set_tile_size_fx((tile), (s0)*4, (t0)*4, (s1)*4, (t1)*4); \
})

/**
 * @brief Low level function to load a texture image into TMEM in a single memory transfer
 */
inline void rdpq_load_block_fx(uint8_t tile, uint16_t s0, uint16_t t0, uint16_t s1, uint16_t dxt)
{
    extern void __rdpq_write8_syncchangeuse(uint32_t, uint32_t, uint32_t, uint32_t, uint32_t);
    __rdpq_write8_syncchangeuse(RDPQ_CMD_LOAD_BLOCK,
        _carg(s0, 0xFFC, 12) | _carg(t0, 0xFFC, 0),
        _carg(tile, 0x7, 24) | _carg(s1-4, 0xFFC, 12) | _carg(dxt, 0xFFF, 0),
        AUTOSYNC_TMEM(0),
        AUTOSYNC_TILE(tile));
}

// TODO: perform ceiling function on dxt
#define rdpq_load_block(tile, s0, t0, s1, dxt) ({ \
    rdpq_load_block_fx((tile), (s0)*4, (t0)*4, (s1)*4, (dxt)*2048); \
})

/**
 * @brief Low level function to load a texture image into TMEM
 */
inline void rdpq_load_tile_fx(uint8_t tile, uint16_t s0, uint16_t t0, uint16_t s1, uint16_t t1)
{
    extern void __rdpq_write8_syncchangeuse(uint32_t, uint32_t, uint32_t, uint32_t, uint32_t);
    __rdpq_write8_syncchangeuse(RDPQ_CMD_LOAD_TILE,
        _carg(s0, 0xFFF, 12) | _carg(t0, 0xFFF, 0),
        _carg(tile, 0x7, 24) | _carg(s1-4, 0xFFF, 12) | _carg(t1-4, 0xFFF, 0),
        AUTOSYNC_TMEM(0),
        AUTOSYNC_TILE(tile));
}

#define rdpq_load_tile(tile, s0, t0, s1, t1) ({ \
    rdpq_load_tile_fx((tile), (s0)*4, (t0)*4, (s1)*4, (t1)*4); \
})

/**
 * @brief Low level function to set the properties of a tile descriptor
 */
inline void rdpq_set_tile(tex_format_t format, uint16_t line, uint16_t tmem_addr, 
    uint8_t tile, uint8_t palette, uint8_t ct, uint8_t mt, uint8_t mask_t, uint8_t shift_t,
    uint8_t cs, uint8_t ms, uint8_t mask_s, uint8_t shift_s)
{
    extern void __rdpq_write8(uint32_t, uint32_t, uint32_t);
    __rdpq_write8(RDPQ_CMD_SET_TILE,
        _carg(format, 0x1F, 19) | _carg(line, 0x1FF, 9) | _carg(tmem_addr, 0x1FF, 0),
        _carg(tile, 0x7, 24) | _carg(palette, 0xF, 20) | _carg(ct, 0x1, 19) | _carg(mt, 0x1, 18) | _carg(mask_t, 0xF, 14) | 
        _carg(shift_t, 0xF, 10) | _carg(cs, 0x1, 9) | _carg(ms, 0x1, 8) | _carg(mask_s, 0xF, 4) | _carg(shift_s, 0xF, 0),
        AUTOSYNC_TILE(tile));
}

/**
 * @brief Low level function to render a rectangle filled with a solid color
 */
inline void rdpq_fill_rectangle_fx(uint16_t x0, uint16_t y0, uint16_t x1, uint16_t y1)
{
    extern void __rdpq_write8_syncuse(uint32_t, uint32_t, uint32_t, uint32_t);
    __rdpq_write8_syncuse(RDPQ_CMD_FILL_RECTANGLE,
        _carg(x1, 0xFFF, 12) | _carg(y1, 0xFFF, 0),
        _carg(x0, 0xFFF, 12) | _carg(y0, 0xFFF, 0),
        AUTOSYNC_PIPE);
}

#define rdpq_fill_rectangle(x0, y0, x1, y1) ({ \
    rdpq_fill_rectangle_fx((x0)*4, (y0)*4, (x1)*4, (y1)*4); \
})

/**
 * @brief Low level function to set the fill color
 */
inline void rdpq_set_fill_color(color_t color) {
    extern void __rdpq_set_fill_color(uint32_t);
    __rdpq_set_fill_color((color.r << 24) | (color.g << 16) | (color.b << 8) | (color.a << 0));
}

inline void rdpq_set_fill_color_pattern(color_t color1, color_t color2) {
    extern void __rdpq_write8_syncchange(uint32_t cmd_id, uint32_t arg0, uint32_t arg1, uint32_t autosync);
    uint32_t c1 = (((int)color1.r >> 3) << 11) | (((int)color1.g >> 3) << 6) | (((int)color1.b >> 3) << 1) | (color1.a >> 7);
    uint32_t c2 = (((int)color2.r >> 3) << 11) | (((int)color2.g >> 3) << 6) | (((int)color2.b >> 3) << 1) | (color2.a >> 7);
    __rdpq_write8_syncchange(RDPQ_CMD_SET_FILL_COLOR, 0, (c1 << 16) | c2,
        AUTOSYNC_PIPE);
}

/**
 * @brief Low level function to set the fog color
 */
inline void rdpq_set_fog_color(color_t color)
{
    extern void __rdpq_write8_syncchange(uint32_t cmd_id, uint32_t arg0, uint32_t arg1, uint32_t autosync);
    __rdpq_write8_syncchange(RDPQ_CMD_SET_FOG_COLOR, 0, color_to_packed32(color),
        AUTOSYNC_PIPE);
}

/**
 * @brief Low level function to set the blend color
 */
inline void rdpq_set_blend_color(color_t color)
{
    extern void __rdpq_write8_syncchange(uint32_t cmd_id, uint32_t arg0, uint32_t arg1, uint32_t autosync);
    __rdpq_write8_syncchange(RDPQ_CMD_SET_BLEND_COLOR, 0, color_to_packed32(color),
        AUTOSYNC_PIPE);
}

/**
 * @brief Low level function to set the primitive color
 */
inline void rdpq_set_prim_color(color_t color)
{
    extern void __rdpq_write8_syncchange(uint32_t cmd_id, uint32_t arg0, uint32_t arg1, uint32_t autosync);
    __rdpq_write8_syncchange(RDPQ_CMD_SET_PRIM_COLOR, 0, color_to_packed32(color),
        AUTOSYNC_PIPE);
}

/**
 * @brief Low level function to set the environment color
 */
inline void rdpq_set_env_color(color_t color)
{
    extern void __rdpq_write8_syncchange(uint32_t cmd_id, uint32_t arg0, uint32_t arg1, uint32_t autosync);
    __rdpq_write8_syncchange(RDPQ_CMD_SET_ENV_COLOR, 0, color_to_packed32(color),
        AUTOSYNC_PIPE);
}

/**
 * @brief Low level function to set the color combiner parameters
 */
inline void rdpq_set_combine_mode(uint64_t flags)
{
    extern void __rdpq_write8_syncchange(uint32_t cmd_id, uint32_t arg0, uint32_t arg1, uint32_t autosync);
    __rdpq_write8_syncchange(RDPQ_CMD_SET_COMBINE_MODE,
        (flags >> 32) & 0x00FFFFFF,
        flags & 0xFFFFFFFF,
        AUTOSYNC_PIPE);
}

/**
 * @brief Low level function to set RDRAM pointer to a texture image
 */
inline void rdpq_set_texture_image_lookup(uint8_t index, uint32_t offset, tex_format_t format, uint16_t width)
{
    assertf(index <= 15, "Lookup address index out of range [0,15]: %d", index);
    extern void __rdpq_set_fixup_image(uint32_t, uint32_t, uint32_t, uint32_t);
    __rdpq_set_fixup_image(RDPQ_CMD_SET_TEXTURE_IMAGE, RDPQ_CMD_SET_TEXTURE_IMAGE_FIX,
<<<<<<< HEAD
        _carg(format, 0x7, 21) | _carg(size, 0x3, 19) | _carg(width-1, 0x3FF, 0),
        _carg(index, 0xF, 28) | (offset & 0xFFFFFF));
=======
        _carg(format, 0x1F, 19) | _carg(width-1, 0x3FF, 0),
        _carg(index, 0xF, 28) | (offset & 0x3FFFFFF));
>>>>>>> bbaa316c
}

inline void rdpq_set_texture_image(void* dram_ptr, tex_format_t format, uint16_t width)
{
    rdpq_set_texture_image_lookup(0, PhysicalAddr(dram_ptr), format, width);
}

/**
 * @brief Low level function to set RDRAM pointer to the depth buffer
 */
inline void rdpq_set_z_image_lookup(uint8_t index, uint32_t offset)
{
    assertf(index <= 15, "Lookup address index out of range [0,15]: %d", index);
    extern void __rdpq_set_fixup_image(uint32_t, uint32_t, uint32_t, uint32_t);
    __rdpq_set_fixup_image(RDPQ_CMD_SET_Z_IMAGE, RDPQ_CMD_SET_Z_IMAGE_FIX,
        0, 
        _carg(index, 0xF, 28) | (offset & 0xFFFFFF));
}

inline void rdpq_set_z_image(void* dram_ptr)
{
    assertf(((uint32_t)dram_ptr & 63) == 0, "buffer pointer is not aligned to 64 bytes, so it cannot use as RDP depth image.\nAllocate it with memalign(64, len) or malloc_uncached_align(64, len)");
    rdpq_set_z_image_lookup(0, PhysicalAddr(dram_ptr));
}

/**
 * @brief Low level function to set RDRAM pointer to the color buffer
 */
inline void rdpq_set_color_image_lookup(uint8_t index, uint32_t offset, tex_format_t format, uint32_t width, uint32_t height, uint32_t stride)
{
    assertf(format == FMT_RGBA32 || format == FMT_RGBA16 || format == FMT_CI8, "Image format is not supported!\nIt must be FMT_RGBA32, FMT_RGBA16 or FMT_CI8");

    uint32_t bitdepth = TEX_FORMAT_BYTES_PER_PIXEL(format);
    assertf(stride % bitdepth == 0, "Stride must be a multiple of the bitdepth!");
    assertf(index <= 15, "Lookup address index out of range [0,15]: %d", index);

    extern void __rdpq_set_color_image(uint32_t, uint32_t);
    __rdpq_set_color_image(
<<<<<<< HEAD
        _carg(format, 0x7, 21) | _carg(size, 0x3, 19) | _carg((stride/bitdepth)-1, 0x3FF, 0),
        _carg(index, 0xF, 28) | (offset & 0xFFFFFF));
=======
        _carg(format, 0x1F, 19) | _carg((stride/bitdepth)-1, 0x3FF, 0),
        _carg(index, 0xF, 28) | (offset & 0x3FFFFFF));
>>>>>>> bbaa316c
    rdpq_set_scissor(0, 0, width, height);
}

inline void rdpq_set_color_image(void* dram_ptr, tex_format_t format, uint32_t width, uint32_t height, uint32_t stride)
{
    assertf(((uint32_t)dram_ptr & 63) == 0, "buffer pointer is not aligned to 64 bytes, so it cannot use as RDP color image.\nAllocate it with memalign(64, len) or malloc_uncached_align(64, len)");
    rdpq_set_color_image_lookup(0, PhysicalAddr(dram_ptr), format, width, height, stride);
}

inline void rdpq_set_color_image_surface(surface_t *surface)
{
    rdpq_set_color_image(surface->buffer, surface_get_format(surface), surface->width, surface->height, surface->stride);
}

inline void rdpq_set_cycle_mode(uint32_t cycle_mode)
{
    uint32_t mask = ~(0x3<<20);
    assertf((mask & cycle_mode) == 0, "Invalid cycle mode: %lx", cycle_mode);

    extern void __rdpq_modify_other_modes(uint32_t, uint32_t, uint32_t);
    __rdpq_modify_other_modes(0, mask, cycle_mode);
}

inline void rdpq_set_lookup_address(uint8_t index, void* rdram_addr)
{
    assertf(index > 0 && index <= 15, "Lookup address index out of range [1,15]: %d", index);
    extern void __rdpq_dynamic_write8(uint32_t, uint32_t, uint32_t);
    __rdpq_dynamic_write8(RDPQ_CMD_SET_LOOKUP_ADDRESS, index << 2, PhysicalAddr(rdram_addr));
}

/**
 * @brief Schedule a RDP SYNC_PIPE command.
 * 
 * This command must be sent before changing the RDP pipeline configuration (eg: color
 * combiner, blender, colors, etc.) if the RDP is currently drawing.
 * 
 * Normally, you do not need to call this function because rdpq automatically
 * emits sync commands whenever necessary. You must call this function only
 * if you have disabled autosync for SYNC_PIPE (see #RDPQ_CFG_AUTOSYNCPIPE).
 * 
 * @note No software emulator currently requires this command, so manually
 *       sending SYNC_PIPE should be developed on real hardware.
 */
void rdpq_sync_pipe(void);

/**
 * @brief Schedule a RDP SYNC_TILE command.
 * 
 * This command must be sent before changing a RDP tile configuration if the
 * RDP is currently drawing using that same tile.
 * 
 * Normally, you do not need to call this function because rdpq automatically
 * emits sync commands whenever necessary. You must call this function only
 * if you have disabled autosync for SYNC_TILE (see #RDPQ_CFG_AUTOSYNCTILE).
 * 
 * @note No software emulator currently requires this command, so manually
 *       sending SYNC_TILE should be developed on real hardware.
 */
void rdpq_sync_tile(void);

/**
 * @brief Schedule a RDP SYNC_FULL command and register a callback when it is done.
 * 
 * This function schedules a RDP SYNC_FULL command into the RSP queue. This
 * command basically forces the RDP to finish drawing everything that has been
 * sent to it before it, and then generate an interrupt when it is done.
 * 
 * This is normally useful at the end of the frame. For instance, it is used
 * internally by #rdp_detach_display to make sure RDP is finished drawing on
 * the target display before detaching it.
 * 
 * The function can be passed an optional callback that will be called
 * when the RDP interrupt triggers. This can be useful to perform some operations
 * asynchronously.
 * 
 * @param      callback  A callback to invoke under interrupt when the RDP
 *                       is finished drawing, or NULL if no callback is necessary.
 * @param      arg       Opaque argument that will be passed to the callback.
 * 
 * @see #rspq_wait
 * @see #rdpq_fence
 * 
 */
void rdpq_sync_full(void (*callback)(void*), void* arg);

/**
 * @brief Low level function to synchronize RDP texture load operations
 */
void rdpq_sync_load(void);

#ifdef __cplusplus
}
#endif

#endif<|MERGE_RESOLUTION|>--- conflicted
+++ resolved
@@ -407,13 +407,8 @@
     assertf(index <= 15, "Lookup address index out of range [0,15]: %d", index);
     extern void __rdpq_set_fixup_image(uint32_t, uint32_t, uint32_t, uint32_t);
     __rdpq_set_fixup_image(RDPQ_CMD_SET_TEXTURE_IMAGE, RDPQ_CMD_SET_TEXTURE_IMAGE_FIX,
-<<<<<<< HEAD
         _carg(format, 0x7, 21) | _carg(size, 0x3, 19) | _carg(width-1, 0x3FF, 0),
         _carg(index, 0xF, 28) | (offset & 0xFFFFFF));
-=======
-        _carg(format, 0x1F, 19) | _carg(width-1, 0x3FF, 0),
-        _carg(index, 0xF, 28) | (offset & 0x3FFFFFF));
->>>>>>> bbaa316c
 }
 
 inline void rdpq_set_texture_image(void* dram_ptr, tex_format_t format, uint16_t width)
@@ -452,13 +447,8 @@
 
     extern void __rdpq_set_color_image(uint32_t, uint32_t);
     __rdpq_set_color_image(
-<<<<<<< HEAD
         _carg(format, 0x7, 21) | _carg(size, 0x3, 19) | _carg((stride/bitdepth)-1, 0x3FF, 0),
         _carg(index, 0xF, 28) | (offset & 0xFFFFFF));
-=======
-        _carg(format, 0x1F, 19) | _carg((stride/bitdepth)-1, 0x3FF, 0),
-        _carg(index, 0xF, 28) | (offset & 0x3FFFFFF));
->>>>>>> bbaa316c
     rdpq_set_scissor(0, 0, width, height);
 }
 
