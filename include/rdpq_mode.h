/**
 * @file rdpq_mode.h
 * @brief RDP Command queue: mode setting
 * @ingroup rdp
 * 
 * The mode API is a high level API to simplify mode setting with RDP. Configuring
 * render modes is possibly the most complex task with RDP programming, as the RDP
 * is full of hardware features that interact badly between them or are in general
 * non-orthogonal. The mode API tries to hide much of the complexity between an API
 * more similar to a modern graphic API like OpenGL.
 * 
 * In general, mode setting with RDP is performed via two commands SET_COMBINE_MODE
 * and SET_OTHER_MODES. These two commands are available as "raw" commands in the
 * basic rdpq API as #rdpq_set_combiner_raw and #rdpq_set_other_modes_raw. These
 * two functions set the specified configurations into the RDP hardware registers,
 * and do nothing else, so they can always be used to do manual RDP programming.
 * 
 * Instead, the mode API follows the following pattern:
 * 
 *   * First, one of the basic **render modes** must be set via one of
 *     the `rdpq_set_mode_*` functions.
 *   * Afterwards, it is possible to tweak the render mode by chang ing
 *     one or more **render states** via  `rdpq_mode_*` functions.
 * 
 * The rdpq mode API currently offers the following render modes:
 * 
 *   * **Standard** (#rdpq_set_mode_standard). This is the most basic and general
 *     render mode. It allows to use all RDP render states (that must be activated via the
 *     various `rdpq_mode_*` functions). 
 *   * **Copy** (#rdpq_set_mode_copy). This is a fast (4x) mode in which the RDP
 *     can perform fast blitting of textured rectangles (aka sprites). All texture
 *     formats are supported, and color 0 can be masked for transparency. Textures
 *     can be scaled and rotated, but not mirrored. Blending is not supported.
 *   * **Fill** (#rdpq_set_mode_fill). This is a fast (4x) mode in which the RDP
 *     is able to quickly fill a rectangular portion of the target buffer with a
 *     fixed color. It can be used to clear the screen. Blending is not supported.
 *   * **YUV** (#rdpq_set_mode_yuv). This is a render mode that can be used to
 *     blit YUV textures, converting them to RGB. Support for YUV textures in RDP
 *     does in fact require a specific render mode (you cannot use YUV textures
 *     otherwise). It is possible to decide whether to activate or not bilinear
 *     filtering, as it makes RDP 2x slow when used in this mode.
 * 
 * After setting the render mode, you can configure the render states. An important
 * implementation effort has been made to try and make the render states orthogonal,
 * so that each one can be toggled separately without inter-dependence (a task
 * which is particularly complex on the RDP hardware). Not all render states are
 * available in all modes, refer to the documentation of each render state for
 * further information.
 * 
 *   * Antialiasing (#rdpq_mode_antialias). Activate antialiasing on both internal
 *     and external edges.
 *   * Combiner (FIXME)
 *   * Blending (FIXME)
 *   * Fog (FIXME)
 *   * Dithering (#rdpq_mode_dithering). Activate dithering on either the RGB channels,
 *     the alpha channel, or both.
 *   * Alpha compare (#rdpq_mode_alphacompare). Activate alpha compare function using
 *     a fixed threshold.
 *   * Z-Override (#rdpq_mode_zoverride): Give a fixed Z value to a whole triangle or
 *     rectangle.
 *   * TLUT (#rdpq_mode_tlut): activate usage of palettes.
 *   * Filtering (#rdpq_mode_filter): activate bilinear filtering.
 * 
 * @note From a hardware perspective, rdpq handles automatically the "RDP cycle type".
 *       That is, it transparently switches from "1-cycle mode" to "2-cycle mode"
 *       whenever it is necessary. If you come from a RDP low-level programming
 *       background, it might be confusing at first because everything "just works"
 *       without needing to adjust settings any time you need to change a render state.
 * 
 * 
 * ## Mode setting stack
 * 
 * The mode API also keeps a small (4 entry) stack of mode configurations. This
 * allows client code to temporarily switch render mode and then get back to 
 * the previous mode, which helps modularizing the code.
 * 
 * To save the current render mode onto the stack, use #rdpq_mode_push. To restore
 * the previous render mode from the stack, use #rdpq_mode_pop.
 * 
 * Notice the mode settings being part of this stack are those which are configured
 * via the mode API functions itself (`rdpq_set_mode_*` and `rdpq_mode_*`). Anything
 * that doesn't go through the mode API is not saved/restored. For instance,
 * activating blending via #rdpq_mode_blending is saved onto the stack, whilst
 * changing the BLEND color register (via #rdpq_set_blend_color) is not, and you
 * can tell by the fact that the function called to configure it is not part of
 * the mode API.
 * 
 */
#ifndef LIBDRAGON_RDPQ_MODE_H
#define LIBDRAGON_RDPQ_MODE_H

#include "rdpq.h"
#include <stdint.h>

#ifdef __cplusplus
extern "C" {
#endif

///@cond
// Internal helpers, not part of the public API
inline void __rdpq_mode_change_som(uint64_t mask, uint64_t val);
///@endcond

/**
 * @brief Push the current render mode into the stack
 * 
 * This function allows to push the current render mode into an internal stack.
 * It allows to temporarily modify the render mode, and later recover its value.
 * 
 * This is effective on all render mode changes that can be modified via
 * rdpq_mode_* function. It does not affect other RDP configurations such as
 * the various colors.
 * 
 * The stack has 4 slots (including the current one).
 */

void rdpq_mode_push(void);

/**
 * @brief Pop the current render mode from the stack
 * 
 * This function allows to pop a previously pushed render mode from the stack,
 * setting it as current again.
 */

void rdpq_mode_pop(void);

/**
 * @brief Texture filtering types
 */
typedef enum rdpq_filter_s {
    FILTER_POINT    = SOM_SAMPLE_POINT    >> SOM_SAMPLE_SHIFT,  ///< Point filtering (aka nearest)
    FILTER_BILINEAR = SOM_SAMPLE_BILINEAR >> SOM_SAMPLE_SHIFT,  ///< Bilinear filtering
    FILTER_MEDIAN   = SOM_SAMPLE_MEDIAN   >> SOM_SAMPLE_SHIFT,  ///< Median filtering
} rdpq_filter_t;

/**
 * @brief Dithering configuration
 * 
 * RDP can optionally perform dithering on RGB and Alpha channel of the texture.
 * The dithering is performed by the blender unit, which is also in charge of
 * adapting the pixel color depth to that of the framebuffer. Dithering is
 * a good way to reduce the mach banding effect created by color depth
 * reduction.
 * 
 * The blender in fact will reduce the RGB components of the pixel (coming
 * from the color combiner) to 5-bit when the framebuffer is 16-bit. If the
 * framebuffer is 32-bit, the blender formula will be calculated with 8-bit
 * per channel, so no dithering is required.
 * 
 * On the other hand, the alpha channels (used as multiplicative factors
 * in the blender formulas) will always be reduced to 5-bit depth, even if
 * the framebuffer is 32-bit. If you see banding artifacts in transparency levels
 * of blended polygons, you may want to activate dithering on the alpha channel.
 * 
 * It is important to notice that the VI can optionally run an "dither filter"
 * on the final image, while sending it to the video output. This
 * algorithm tries to recover color depth precision by averaging lower bits
 * in neighborhood pixels, and reducing the small noise created by dithering.
 * #display_init currently activates it by default on all 16-bit display modes,
 * if passed #ANTIALIAS_RESAMPLE_FETCH_NEEDED or #ANTIALIAS_RESAMPLE_FETCH_ALWAYS.
 * 
 * If you are using an emulator, make sure it correctly emulates the VI
 * dither filter to judge the quality of the final image. For instance,
 * the RDP plugin parallel-RDP (based on Vulkan) emulates it very accurately,
 * so emulators like Ares, dgb-n64 or m64p will produce a picture closer to
 * real hardware.
 * 
 * The supported dither algorithms are:
 * 
 *   * `SQUARE` (aka "magic square"). This is a custom dithering
 *     algorithm, designed to work best with the VI dither filter. When
 *     using it, the VI will reconstruct a virtually perfect 32-bit image
 *     even though the framebuffer is only 16-bit.
 *   * `BAYER`: standard Bayer dithering. This algorithm looks
 *     better than the magic square when the VI dither filter is disabled,
 *     or in some specific scenarios like large blended polygons. Make
 *     sure to test it as well.
 *   * `INVSQUARE` and `INVBAYER`: these are the same algorithms, but using
 *     an inverse (symmetrical) pattern. They can be selected for alpha
 *     channels to avoid making transparency phase with color dithering,
 *     which is sometimes awkward.
 *   * `NOISE`: random noise dithering. The dithering is performed
 *     by perturbing the lower bit of each pixel with random noise.
 *     This will create a specific visual effect as it changes from frame to
 *     frame even on still images; it is especially apparent when used on
 *     alpha channel as it can affect transparency. It is more commonly used
 *     as a graphic effect rather than an actual dithering.
 *   * `NONE`: disable dithering.
 * 
 * While the RDP hardware allows to configure different dither algorithms
 * for RGB and Alpha channels, unfortunately not all combinations are
 * available. This enumerator defines the available combinations. For
 * instance, #DITHER_BAYER_NOISE selects the Bayer dithering for the
 * RGB channels, and the noise dithering for alpha channel.
 */

typedef enum rdpq_dither_s {
    DITHER_SQUARE_SQUARE       = (SOM_RGBDITHER_SQUARE | SOM_ALPHADITHER_SAME)   >> SOM_ALPHADITHER_SHIFT, ///< Dithering: RGB=Square, Alpha=Square
    DITHER_SQUARE_INVSQUARE    = (SOM_RGBDITHER_SQUARE | SOM_ALPHADITHER_INVERT) >> SOM_ALPHADITHER_SHIFT, ///< Dithering: RGB=Square, Alpha=InvSquare
    DITHER_SQUARE_NOISE        = (SOM_RGBDITHER_SQUARE | SOM_ALPHADITHER_NOISE)  >> SOM_ALPHADITHER_SHIFT, ///< Dithering: RGB=Square, Alpha=Noise
    DITHER_SQUARE_NONE         = (SOM_RGBDITHER_SQUARE | SOM_ALPHADITHER_NONE)   >> SOM_ALPHADITHER_SHIFT, ///< Dithering: RGB=Square, Alpha=None

    DITHER_BAYER_BAYER         = (SOM_RGBDITHER_BAYER  | SOM_ALPHADITHER_SAME)   >> SOM_ALPHADITHER_SHIFT, ///< Dithering: RGB=Bayer, Alpha=Bayer
    DITHER_BAYER_INVBAYER      = (SOM_RGBDITHER_BAYER  | SOM_ALPHADITHER_INVERT) >> SOM_ALPHADITHER_SHIFT, ///< Dithering: RGB=Bayer, Alpha=InvBayer
    DITHER_BAYER_NOISE         = (SOM_RGBDITHER_BAYER  | SOM_ALPHADITHER_NOISE)  >> SOM_ALPHADITHER_SHIFT, ///< Dithering: RGB=Bayer, Alpha=Noise
    DITHER_BAYER_NONE          = (SOM_RGBDITHER_BAYER  | SOM_ALPHADITHER_NONE)   >> SOM_ALPHADITHER_SHIFT, ///< Dithering: RGB=Bayer, Alpha=None

    DITHER_NOISE_SQUARE        = (SOM_RGBDITHER_NOISE  | SOM_ALPHADITHER_SAME)   >> SOM_ALPHADITHER_SHIFT, ///< Dithering: RGB=Noise, Alpha=Square
    DITHER_NOISE_INVSQUARE     = (SOM_RGBDITHER_NOISE  | SOM_ALPHADITHER_INVERT) >> SOM_ALPHADITHER_SHIFT, ///< Dithering: RGB=Noise, Alpha=InvSquare
    DITHER_NOISE_NOISE         = (SOM_RGBDITHER_NOISE  | SOM_ALPHADITHER_NOISE)  >> SOM_ALPHADITHER_SHIFT, ///< Dithering: RGB=Noise, Alpha=Noise
    DITHER_NOISE_NONE          = (SOM_RGBDITHER_NOISE  | SOM_ALPHADITHER_NONE)   >> SOM_ALPHADITHER_SHIFT, ///< Dithering: RGB=Noise, Alpha=None

    DITHER_NONE_BAYER          = (SOM_RGBDITHER_NONE   | SOM_ALPHADITHER_SAME)   >> SOM_ALPHADITHER_SHIFT, ///< Dithering: RGB=None, Alpha=Bayer
    DITHER_NONE_INVBAYER       = (SOM_RGBDITHER_NONE   | SOM_ALPHADITHER_INVERT) >> SOM_ALPHADITHER_SHIFT, ///< Dithering: RGB=None, Alpha=InvBayer
    DITHER_NONE_NOISE          = (SOM_RGBDITHER_NONE   | SOM_ALPHADITHER_NOISE)  >> SOM_ALPHADITHER_SHIFT, ///< Dithering: RGB=None, Alpha=Noise
    DITHER_NONE_NONE           = (SOM_RGBDITHER_NONE   | SOM_ALPHADITHER_NONE)   >> SOM_ALPHADITHER_SHIFT, ///< Dithering: RGB=None, Alpha=None
} rdpq_dither_t;

/**
 * @brief Types of palettes supported by RDP
 */
typedef enum rdpq_tlut_s {
    TLUT_NONE   = 0,     ///< No palette
    TLUT_RGBA16 = 2,     ///< Palette made of #FMT_RGBA16 colors
    TLUT_IA16   = 3,     ///< Palette made of #FMT_IA16 colors
} rdpq_tlut_t;

/**
 * @name Render modes
 * 
 * These functions set a new render mode from scratch. Every render state is 
 * reset to some value (or default), so no previous state is kept valid.
 * 
 * @{
 */

/**
 * @brief Reset render mode to standard.
 * 
 * This is the most basic and general mode reset function. It configures the RDP
 * processor in a standard and very basic way:
 * 
 *   * Basic texturing (without shading)
 *   * No dithering, antialiasing, blending, etc.
 * 
 * You can further configure the mode by calling one of the many functions
 * in the mode API (`rdpq_mode_*`).
 */
void rdpq_set_mode_standard(void);


/**
 * @brief Reset render mode to FILL type.
 * 
 * This function sets the render mode type to FILL, which is used to quickly
 * fill portions of the screens with a solid color. The specified color is
 * configured via #rdpq_set_fill_color, and can be changed later.
 * 
 * Notice that in FILL mode most of the RDP features are disabled, so all other
 * render modes settings (rdpq_mode_* functions) do not work.
 *
 * @param[in]  color  The fill color to use
 */
inline void rdpq_set_mode_fill(color_t color) {
    rdpq_set_other_modes_raw(SOM_CYCLE_FILL);
    rdpq_set_fill_color(color);
}

/**
 * @brief Reset render mode to COPY type.
 * 
 * This function sets the render mode type to COPY, which is used to quickly
 * blit bitmaps. In COPY mode, only texture rectangles (aka "sprites") can be
 * drawn and no advanced render mode features are working (rdpq_mode_* functions).
 * 
 * The only available feature is transparency: pixels with alpha set to 0 can
 * optionally be discarded during blit, so that the target buffer contents is
 * not overwritten for those pixels. This is implemented using alpha compare.
 * 
 * The COPY mode is approximately 4 times faster at drawing than the standard
 * mode, so make sure to enable it whenever it is possible.
 * 
 * @param[in]  transparency   If true, pixels with alpha set to 0 are not drawn
 * 
 * @see #rdpq_set_mode_standard
 */
void rdpq_set_mode_copy(bool transparency);

/**
 * @brief Reset render mode to YUV mode.
 * 
 * This is a helper function to configure a render mode for YUV conversion.
 * In addition of setting the render mode, this function also configures a
 * combiner (given that YUV conversion happens also at the combiner level),
 * and set standard YUV parameters (for BT.601 TV Range).
 * 
 * After setting the YUV mode, you can load YUV textures to TMEM (using a
 * surface with #FMT_YUV16), and then draw them on the screen as part of
 * triangles or rectangles.
 * 
 * @param[in] bilinear      If true, YUV textures will also be filtered with
 *                          bilinear interpolation (note: this will require
 *                          2-cycle mode so it will be twice as slow).
 */
void rdpq_set_mode_yuv(bool bilinear);

/** @} */

/**
 * @name Render states
 * 
 * These functions allow to tweak individual render states. They should be called
 * after one of the render mode reset functions to configure the render states.
 * 
 * @{
 */


/**
 * @brief Activate antialiasing
 * 
 * This function can be used to enable/disable antialias at the RDP level.
 * There are two different kinds of antialias on N64:
 * 
 *   * Antialias on internal edges: this is fully performed by RDP.
 *   * Antialias on external edges: this is prepared by RDP but is actually
 *     performed as a post-processing filter by VI.
 * 
 * This function activates both kinds of antialias, but to display correctly
 * the second type, make sure that you did not pass #ANTIALIAS_OFF to
 * #display_init.
 * 
 * @note Antialiasing internally uses the blender unit. If you already
 *       configured a formula via #rdpq_mode_blending, antialias will just
 *       rely on that one to correctly blend pixels with the framebuffer.
 * 
 * @param enable        Enable/disable antialiasing
 */
inline void rdpq_mode_antialias(bool enable) 
{
    // Just enable/disable SOM_AA_ENABLE. The RSP will then update the render mode
    // which would trigger different other bits in SOM depending on the current mode.
    __rdpq_mode_change_som(SOM_AA_ENABLE, enable ? SOM_AA_ENABLE : 0);
}

/**
<<<<<<< HEAD
 * @brief Reset render mode to YUV mode.
 * 
 * This is a helper function to configure a render mode for YUV conversion.
 * In addition of setting the render mode, this funciton also configures a
 * combiner (given that YUV conversion happens also at the combiner level),
 * and set standard YUV parameters (for BT.601 TV Range).
 */ 
inline void rdpq_set_mode_yuv(void) {
	rdpq_set_other_modes_raw(SOM_CYCLE_1 | SOM_RGBDITHER_NONE | SOM_TC_CONV);
	rdpq_set_combiner_raw(RDPQ_COMBINER1((TEX0, K4, K5, ZERO), (ZERO, ZERO, ZERO, ONE)));
    rdpq_set_yuv_parms(179,-44,-91,227,19,255);  // BT.601 coefficients (Kr=0.299, Kb=0.114, TV range)
}

=======
 * @brief Configure the color combiner
 * 
 * This function allows to configure the color combiner formula to be used.
 * The color combiner is the internal RDP hardware unit that mixes inputs
 * from textures, colors and other sources and produces a RGB/Alpha value,
 * that is then sent to the blender unit. If the blender is disabled (eg:
 * the polygon is solid), the value produced by the combiner is the one
 * that will be written into the framebuffer.
 * 
 * For common use cases, rdpq offers ready-to-use macros that you can pass
 * to #rdpq_mode_combiner: #RDPQ_COMBINER_FLAT, #RDPQ_COMBINER_SHADE,
 * #RDPQ_COMBINER_TEX, #RDPQ_COMBINER_TEX_FLAT, #RDPQ_COMBINER_TEX_SHADE.
 * 
 * For example, to draw a texture rectangle modulated with a flat color:
 * 
 * @code{.c}
 *      // Reset to standard rendering mode.
 *      rdpq_set_mode_standard();
 * 
 *      // Configure the combiner
 *      rdpq_mode_combiner(RDPQ_COMBINER_TEX_FLAT);
 * 
 *      // Configure the flat color that will modulate the texture
 *      rdpq_set_prim_color(RGBA32(192, 168, 74, 255));
 *
 *      // Load a texture into TMEM (tile descriptor #4)
 *      rdpq_tex_load(TILE4, &texture, 0);
 * 
 *      // Draw the rectangle
 *      rdpq_texture_rectangle(TILE4,
 *          0, 0, 32, 16,     // x0, y0, x1, y1
 *          0, 0, 1.0, 1.0f   // s, t, ds, dt
 *      );
 * @endcode
 * 
 * Alternatively, you can use your own combiner formulas, created with either
 * #RDPQ_COMBINER1 (one pass) or #RDPQ_COMBINER2 (two passes). See the respective
 * documentation for all the details on how to create a custom formula.
 * 
 * When using a custom formula, you must take into account that some render states
 * also rely on the combiner to work. Specifically:
 * 
 *  * Mipmap (#rdpq_mode_mipmap): this requires a dedicated color combiner pass,
 *    so if you set a custom formula, it has to be a one-pass formula. Otherwise,
 *    a RSP assertion will trigger.
 *  * Fog (#rdpq_mode_fog): fogging is generally made by substituting the alpha
 *    component of the shade color with a depth value, which is then used in
 *    the blender formula (eg: #RDPQ_FOG_STANDARD). The only interaction with the
 *    color combiner is that the SHADE alpha component should not be used as
 *    a modulation factor in the combiner, otherwise you get wrong results
 *    (if you then use the alpha for blending). rdpq automatically adjusts
 *    standard combiners using shade (#RDPQ_COMBINER_SHADE and #RDPQ_COMBINER_TEX_SHADE)
 *    when fog is enabled, but for custom combiners it is up to the user to
 *    take care of that.
 * 
 * @param comb      The combiner formula to configure
 * 
 * @see #RDPQ_COMBINER1
 * @see #RDPQ_COMBINER2
 * 
 * @note For programmers with previous RDP programming experience: this function
 *       makes sure that the current cycle type can work correctly with the
 *       specified combiner formula. Specifically, it switches automatically
 *       between 1-cycle and 2-cycle depending on the formula being set and the
 *       blender unit configuration, and also automatically adapts combiner
 *       formulas to the required cycle mode. See the documentation in rdpq.c
 *       for more information.
 */
>>>>>>> f803ddb8
inline void rdpq_mode_combiner(rdpq_combiner_t comb) {
    extern void __rdpq_fixup_mode(uint32_t cmd_id, uint32_t w0, uint32_t w1);
    extern void __rdpq_fixup_mode4(uint32_t cmd_id, uint32_t w0, uint32_t w1, uint32_t w2, uint32_t w3);

    if (comb & RDPQ_COMBINER_2PASS)
        __rdpq_fixup_mode(RDPQ_CMD_SET_COMBINE_MODE_2PASS,
            (comb >> 32) & 0x00FFFFFF,
            comb & 0xFFFFFFFF);
    else {
        rdpq_combiner_t comb1_mask = RDPQ_COMB1_MASK;
        if (((comb1_mask >> 0 ) &  7) == 1) comb1_mask ^= 1ull << 0;
        if (((comb1_mask >> 3 ) &  7) == 1) comb1_mask ^= 1ull << 3;
        if (((comb1_mask >> 6 ) &  7) == 1) comb1_mask ^= 1ull << 6;
        if (((comb1_mask >> 18) &  7) == 1) comb1_mask ^= 1ull << 18;
        if (((comb1_mask >> 21) &  7) == 1) comb1_mask ^= 1ull << 21;
        if (((comb1_mask >> 24) &  7) == 1) comb1_mask ^= 1ull << 24;
        if (((comb1_mask >> 32) & 31) == 1) comb1_mask ^= 1ull << 32;
        if (((comb1_mask >> 37) & 15) == 1) comb1_mask ^= 1ull << 37;

        __rdpq_fixup_mode4(RDPQ_CMD_SET_COMBINE_MODE_1PASS,
            (comb >> 32) & 0x00FFFFFF,
            comb & 0xFFFFFFFF,
            (comb1_mask >> 32) & 0x00FFFFFF,
            comb1_mask & 0xFFFFFFFF);
    }
}

/** @brief Blending mode: multiplicative alpha.
 * You can pass this macro to #rdpq_mode_blending. */
#define RDPQ_BLEND_MULTIPLY       RDPQ_BLENDER((IN_RGB, IN_ALPHA, MEMORY_RGB, INV_MUX_ALPHA))
/** @brief Blending mode: additive alpha.
 * You can pass this macro to #rdpq_mode_blending. */
#define RDPQ_BLEND_ADDITIVE       RDPQ_BLENDER((IN_RGB, IN_ALPHA, MEMORY_RGB, ONE))      

/**
 * @brief Configure the formula to use for blending.
 * 
 * This function can be used to configure the formula used
 * in the blender unit.
 * 
 * The standard blending formulas are:
 * 
 *  * #RDPQ_BLEND_MULTIPLY: multiplicative alpha blending
 *  * #RDPQ_BLEND_ADDITIVE: additive alpha blending
 * 
 * It is possible to also create custom formulas. The blender unit
 * allows for up to two passes. Use #RDPQ_BLENDER to create a one-pass
 * blending formula, or #RDPQ_BLENDER2 to create a two-pass formula.
 * 
 * Please notice that two-pass formulas are not compatible with fogging
 * (#rdpq_mode_fog).
 * 
 * The following example shows how to draw a texture rectangle using
 * a fixed blending value of 0.5 (ignoring the alpha channel of the
 * texture):
 * 
 * @code{.c}
 *      // Set standard mode
 *      rdpq_set_mode_standard();
 * 
 *      // Configure the formula:
 *      //      (IN_RGB * FOG_ALPHA) + (MEMORY_RGB * (1 - FOG_ALPHA))
 *      //
 *      // where FOG_ALPHA is the fixed alpha value coming from the FOG register.
 *      // Notice that the FOG register is not necessarily about fogging... it is
 *      // just one of the two registers that can be used in blending formulas.
 *      rdpq_mode_blending(RDPQ_BLENDER(IN_RGB, FOG_ALPHA, MEMORY_RGB, INV_MUX_ALPHA));
 * 
 *      // Configure the FOG_ALPHA value to 128 (= 0.5). The RGB components are
 *      // not used.
 *      rdpq_set_fog_color(RGBA32(0,0,0, 128));
 * 
 *      // Load a texture into TMEM
 *      rdpq_tex_load(TILE0, texture, 0);
 * 
 *      // Draw it
 *      rdpq_texture_rectangle(TILE0,
 *          0, 0, 64, 64,   // x0,y0 - x1,y1
 *          0, 0, 1.0, 1.0  // s0,t0 - ds,dt
 *      );
 * @endcode 
 *
 * @param blend          Blending formula created with #RDPQ_BLENDER,
 *                       or 0 to disable.
 * 
 * @see #rdpq_mode_fog
 * @see #RDPQ_BLENDER
 * @see #RDPQ_BLEND_MULTIPLY
 * @see #RDPQ_BLEND_ADDITIVE
 */
inline void rdpq_mode_blending(rdpq_blender_t blend) {
    extern void __rdpq_fixup_mode(uint32_t cmd_id, uint32_t w0, uint32_t w1);
    if (blend) blend |= SOM_BLENDING;
    if (blend & SOMX_BLEND_2PASS)
        __rdpq_fixup_mode(RDPQ_CMD_SET_BLENDING_MODE, 0, blend);
    __rdpq_fixup_mode(RDPQ_CMD_SET_BLENDING_MODE, 4, blend);
}

/** @brief Fogging mode: standard.
 * You can pass this macro to #rdpq_mode_fog. */
#define RDPQ_FOG_STANDARD         RDPQ_BLENDER((IN_RGB, SHADE_ALPHA, FOG_RGB, INV_MUX_ALPHA))

/**
 * @brief Enable or disable fog 
 * 
 * This function enables fog on RDP. Fog on RDP is simulated in the
 * following way:
 *   
 *  * The T&L pipeline must calculate a depth information for each
 *    vertex of the primitive and put it into the alpha channel of
 *    the per-vertex color. This is outside of the scope of rdpq,
 *    so rdpq assumes that this has been done when #rdpq_enable_fog
 *    is called.
 *  * The RDP blender unit is programmed to modulate a "fog color"
 *    with the polygon pixel, using SHADE_ALPHA as interpolation
 *    factor. Since SHADE_ALPHA contains a depth information, the
 *    farther the object, the stronger it will assume the fog color.
 * 
 * To enable fog, pass #RDPQ_FOG_STANDARD to this function, and
 * call #rdpq_set_fog_color to configure the fog color. This is
 * the standard fogging formula. 
 * 
 * If you want, you can instead build a custom fogging formula
 * using #RDPQ_BLENDER.
 * 
 * To disable fog, call #rdpq_mode_fog passing 0.
 * 
 * @note Fogging uses one pass of the blender unit (the first),
 *       so this can coexist with a blending formula (#rdpq_mode_blending)
 *       as long as it's a single pass one (created via #RDPQ_BLENDER).
 *       If a two-pass blending formula (#RDPQ_BLENDER2) was set with
 *       #rdpq_mode_blending, fogging cannot be used.
 * 
 * @param fog            Fog formula created with #RDPQ_BLENDER,
 *                       or 0 to disable.
 * 
 * @see #RDPQ_FOG_STANDARD
 * @see #rdpq_set_fog_color
 * @see #RDPQ_BLENDER
 * @see #rdpq_mode_blending
 */
inline void rdpq_mode_fog(rdpq_blender_t fog) {
    extern void __rdpq_fixup_mode(uint32_t cmd_id, uint32_t w0, uint32_t w1);
    if (fog) fog |= SOM_BLENDING;
    __rdpq_mode_change_som(SOMX_FOG, fog ? SOMX_FOG : 0);
    __rdpq_fixup_mode(RDPQ_CMD_SET_BLENDING_MODE, 0, fog);
}

/**
 * @brief Change dithering mode
 * 
 * This function allows to change the dithering algorithm performed by 
 * RDP on RGB and alpha channels. Note that by default, #rdpq_set_mode_standard
 * disables any dithering.
 * 
 * See #rdpq_dither_t for an explanation of how RDP applies dithering and 
 * how the different dithering algorithms work.
 * 
 * @param dither    Dithering to perform
 * 
 * @see #rdpq_dither_t
 */
inline void rdpq_mode_dithering(rdpq_dither_t dither) {
    rdpq_change_other_modes_raw(
        SOM_RGBDITHER_MASK | SOM_ALPHADITHER_MASK, ((uint64_t)dither << SOM_ALPHADITHER_SHIFT));
}

inline void rdpq_mode_alphacompare(bool enable, int threshold) {
    if (enable && threshold > 0) rdpq_set_blend_color(RGBA32(0,0,0,threshold));
    rdpq_change_other_modes_raw(
        SOM_ALPHACOMPARE_MASK, enable ? SOM_ALPHACOMPARE_THRESHOLD : 0
    );
}

inline void rdpq_mode_zoverride(bool enable, uint16_t z, int16_t deltaz) {
    if (enable) rdpq_set_prim_depth(z, deltaz);
    rdpq_change_other_modes_raw(
        SOM_ZSOURCE_PRIM, enable ? SOM_ZSOURCE_PRIM : 0
    );
}


/**
 * @brief Activate palette lookup during drawing
 * 
 * This function allows to enable / disable palette lookup during
 * drawing. To draw using a texture with palette, it is necessary
 * to first load the texture into TMEM (eg: via #rdpq_tex_load or
 * #rdpq_tex_load_ci4), then load the palette (eg: via #rdpq_tex_load_tlut),
 * and finally activate the palette drawing mode via #rdpq_mode_tlut.
 * 
 * @param tlut     Palette type, or 0 to disable.
 * 
 * @see #rdpq_tex_load
 * @see #rdpq_tex_load_ci4
 * @see #rdpq_tex_load_tlut
 * @see #rdpq_tlut_t
 */
inline void rdpq_mode_tlut(rdpq_tlut_t tlut) {
    rdpq_change_other_modes_raw(SOM_TLUT_MASK, (uint64_t)tlut << SOM_TLUT_SHIFT);
}

/**
 * @brief Activate texture filtering
 *
 * This function allows to configure the kind of texture filtering that will be used
 * while sampling textures.
 * 
 * Available in render modes: standard, copy.
 * 
 * @param filt      Texture filtering type
 * 
 * @see #rdpq_filter_t
 */
inline void rdpq_mode_filter(rdpq_filter_t filt) {
    rdpq_change_other_modes_raw(SOM_SAMPLE_MASK, (uint64_t)filt << SOM_SAMPLE_SHIFT);
}

inline void rdpq_mode_mipmap(bool enable) {
    __rdpq_mode_change_som(SOM_TEXTURE_LOD, enable ? SOM_TEXTURE_LOD : 0);
}

/** @} */

/**
 * @brief Start a batch of RDP mode changes
 * 
 * This function can be used as an optimization when changing render mode
 * and/or multiple render states. It allows to batch the changes, so that
 * RDP hardware registers are updated only once.
 * 
 * To use it, put a call to #rdpq_mode_begin and #rdpq_mode_end around
 * the mode functions that you would like to batch. For instance:
 * 
 * @code{.c}
 *      rdpq_mode_begin();
 *          rdpq_set_mode_standard();
 *          rdpq_mode_mipmap(true);
 *          rdpq_mode_dithering(DITHER_SQUARE_SQUARE);
 *          rdpq_mode_blending(RDPQ_BLENDING_MULTIPLY);
 *      rdpq_mode_end();
 * @endcode
 * 
 * The only effect of using #rdpq_mode_begin is more efficient RSP
 * and RDP usage, there is no semantic change in the way RDP is
 * programmed when #rdpq_mode_end is called.
 * 
 * @note The functions affected by #rdpq_mode_begin / #rdpq_mode_end
 *       are just those that are part of the mode API (that is,
 *       `rdpq_set_mode_*` and `rdpq_mode_*`). Any other function
 *       is not batched and will be issued immediately.
 */
void rdpq_mode_begin(void);

/**
 * @brief Finish a batch of RDP mode changes
 * 
 * This function completes a batch of changes started with #rdpq_mode_begin.
 * 
 * @see #rdpq_mode_begin
 */
void rdpq_mode_end(void);

/********************************************************************
 * Internal functions (not part of public API)
 ********************************************************************/

///@cond
inline void __rdpq_mode_change_som(uint64_t mask, uint64_t val)
{
    // This is identical to #rdpq_change_other_modes_raw, but we also
    // set bit 1<<15 in the first word. That flag tells the RSP code
    // to recalculate the render mode, in addition to flipping the bits.
    // #rdpq_change_other_modes_raw instead just changes the bits as
    // you would expect from a raw API.
    extern void __rdpq_fixup_mode3(uint32_t cmd_id, uint32_t w0, uint32_t w1, uint32_t w2);
    if (mask >> 32)
        __rdpq_fixup_mode3(RDPQ_CMD_MODIFY_OTHER_MODES, 0 | (1<<15), ~(mask >> 32), val >> 32);
    if ((uint32_t)mask)
        __rdpq_fixup_mode3(RDPQ_CMD_MODIFY_OTHER_MODES, 4 | (1<<15), ~(uint32_t)mask, (uint32_t)val);
}
///@endcond


#ifdef __cplusplus
}
#endif

#endif<|MERGE_RESOLUTION|>--- conflicted
+++ resolved
@@ -345,21 +345,6 @@
 }
 
 /**
-<<<<<<< HEAD
- * @brief Reset render mode to YUV mode.
- * 
- * This is a helper function to configure a render mode for YUV conversion.
- * In addition of setting the render mode, this funciton also configures a
- * combiner (given that YUV conversion happens also at the combiner level),
- * and set standard YUV parameters (for BT.601 TV Range).
- */ 
-inline void rdpq_set_mode_yuv(void) {
-	rdpq_set_other_modes_raw(SOM_CYCLE_1 | SOM_RGBDITHER_NONE | SOM_TC_CONV);
-	rdpq_set_combiner_raw(RDPQ_COMBINER1((TEX0, K4, K5, ZERO), (ZERO, ZERO, ZERO, ONE)));
-    rdpq_set_yuv_parms(179,-44,-91,227,19,255);  // BT.601 coefficients (Kr=0.299, Kb=0.114, TV range)
-}
-
-=======
  * @brief Configure the color combiner
  * 
  * This function allows to configure the color combiner formula to be used.
@@ -428,7 +413,6 @@
  *       formulas to the required cycle mode. See the documentation in rdpq.c
  *       for more information.
  */
->>>>>>> f803ddb8
 inline void rdpq_mode_combiner(rdpq_combiner_t comb) {
     extern void __rdpq_fixup_mode(uint32_t cmd_id, uint32_t w0, uint32_t w1);
     extern void __rdpq_fixup_mode4(uint32_t cmd_id, uint32_t w0, uint32_t w1, uint32_t w2, uint32_t w3);
