--- conflicted
+++ resolved
@@ -53,27 +53,7 @@
 and much more. These features will eventually land to trunk, but you can start playing
 with them even today. Go the [unstable branch doc](https://github.com/DragonMinded/libdragon/wiki/Unstable-branch) for more information.
 
-<<<<<<< HEAD
-These instructions work for Linux, macOS (Intel / Apple Silicon) and Windows with WSL2.
-WSL1 users must [upgrade to WSL2 first](https://docs.microsoft.com/en-us/windows/wsl/install#upgrade-version-from-wsl-1-to-wsl-2).
-
-1. Export the environment variable N64_INST to the path where you want your
-   toolchain to be installed. For instance: `export N64_INST=/opt/n64` or
-   `export N64_INST=/usr/local`.
-2. If you are on macOS, make sure [homebrew](https://brew.sh) is installed.
-3. Make sure you have at least 7 GB of disk space available (notice that after
-   build, only about 300 MB will be used, but during build a lot of space is
-   required).
-4. Enter the `tools` directory and Run `./build-toolchain.sh`, let it build and
-   install the toolchain. The process will take a while depending on your computer
-   (1 hour is not unexpected).
-5. Make sure that you still have the `N64_INST` variable pointing to the correct
-   directory where the toolchain was installed (`echo $N64_INST`).
-6. Run `./build.sh` at the top-level. This will install libdragon, its tools,
-   and also build all examples.
-=======
 ## Getting started: how to build a ROM
->>>>>>> e3dacd9e
 
 To get started with libdragon, you need to [download and install the toolchain](https://github.com/DragonMinded/libdragon/releases/tag/toolchain-continuous-prerelease).
 
