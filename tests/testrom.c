--- conflicted
+++ resolved
@@ -181,10 +181,7 @@
 #include "test_rspq.c"
 #include "test_rdpq.c"
 #include "test_mpeg1.c"
-<<<<<<< HEAD
-=======
 #include "test_gl.c"
->>>>>>> b2fdb5f5
 
 /**********************************************************************
  * MAIN
@@ -272,12 +269,9 @@
 	TEST_FUNC(test_mpeg1_block_decode,         0, TEST_FLAGS_NO_BENCHMARK),
 	TEST_FUNC(test_mpeg1_block_dequant,        0, TEST_FLAGS_NO_BENCHMARK),
 	TEST_FUNC(test_mpeg1_block_predict,        0, TEST_FLAGS_NO_BENCHMARK),
-<<<<<<< HEAD
-=======
 	TEST_FUNC(test_gl_clear,                   0, TEST_FLAGS_NO_BENCHMARK),
 	TEST_FUNC(test_gl_draw_arrays,             0, TEST_FLAGS_NO_BENCHMARK),
 	TEST_FUNC(test_gl_draw_elements,           0, TEST_FLAGS_NO_BENCHMARK),
->>>>>>> b2fdb5f5
 };
 
 int main() {
